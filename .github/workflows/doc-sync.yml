name: Doc Sync

on:
  pull_request:
    types: [opened, synchronize, reopened]

permissions:
  contents: read
  pull-requests: read

jobs:
  doc-sync:
    runs-on: ubuntu-latest
    permissions:
      contents: read
      pull-requests: read
    steps:
      - name: Checkout
        uses: actions/checkout@v4
        with:
          fetch-depth: 0
          persist-credentials: false

      - name: Switch to PR head branch (same-repo PRs)
        if: ${{ github.event.pull_request.head.repo.full_name == github.repository }}
        run: |
          git fetch origin ${{ github.event.pull_request.head.ref }}:${{ github.event.pull_request.head.ref }} --depth=1
          git checkout ${{ github.event.pull_request.head.ref }}

      - name: Setup Python
        uses: actions/setup-python@v5
        with:
          python-version: '3.11'

      - name: Run DocSync (write all docs)
        run: |
          python tools/doc_sync/cli.py write --all

      - name: Note for fork PRs
        if: ${{ github.event.pull_request.head.repo.full_name != github.repository }}
        run: |
          echo "Fork PR detected; auto-commit is skipped. Maintainers can run DocSync locally or push updates."

      - name: Run DocSync (check all strict)
        run: |
          python tools/doc_sync/cli.py check --all --strict

  commit-updates:
    if: ${{ github.event.pull_request.head.repo.full_name == github.repository }}
    needs: doc-sync
    runs-on: ubuntu-latest
    permissions:
      contents: write
      pull-requests: write
    steps:
      - name: Checkout PR head
        uses: actions/checkout@v4
        with:
          fetch-depth: 0
          ref: ${{ github.event.pull_request.head.ref }}

      - name: Setup Python
        uses: actions/setup-python@v5
        with:
          python-version: '3.11'

      - name: Run DocSync (write all docs)
        run: |
          python tools/doc_sync/cli.py write --all

      - name: Commit changes
        run: |
          if [[ -n "$(git status --porcelain)" ]]; then
            git config user.name "github-actions[bot]"
            git config user.email "41898282+github-actions[bot]@users.noreply.github.com"
            git add -A
            git commit -m "chore(docsync): update docs metadata [skip ci]"
<<<<<<< HEAD
            git push origin HEAD:${{ github.event.pull_request.head.ref }}
=======
            # Prefer pushing to the PR head branch explicitly in case of detached HEAD scenarios
            git push origin HEAD:${{ github.event.pull_request.head.ref }} || git push
>>>>>>> 5b3bffb8
          else
            echo "No doc changes to commit"
          fi<|MERGE_RESOLUTION|>--- conflicted
+++ resolved
@@ -35,6 +35,7 @@
       - name: Run DocSync (write all docs)
         run: |
           python tools/doc_sync/cli.py write --all
+
 
       - name: Note for fork PRs
         if: ${{ github.event.pull_request.head.repo.full_name != github.repository }}
@@ -75,12 +76,7 @@
             git config user.email "41898282+github-actions[bot]@users.noreply.github.com"
             git add -A
             git commit -m "chore(docsync): update docs metadata [skip ci]"
-<<<<<<< HEAD
             git push origin HEAD:${{ github.event.pull_request.head.ref }}
-=======
-            # Prefer pushing to the PR head branch explicitly in case of detached HEAD scenarios
-            git push origin HEAD:${{ github.event.pull_request.head.ref }} || git push
->>>>>>> 5b3bffb8
           else
             echo "No doc changes to commit"
           fi